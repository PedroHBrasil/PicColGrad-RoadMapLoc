use image::{DynamicImage, ImageBuffer, LumaA};

<<<<<<< HEAD
pub fn process_img(img: DynamicImage) -> ImageBuffer<LumaA<u16>, Vec<u16>> {
    let img_gs = img.into_luma_alpha16();
=======
/// Processes an image.
pub fn process_img(mut img: DynamicImage) -> DynamicImage {
    img.invert();
>>>>>>> 476f50f8

    img_gs
}<|MERGE_RESOLUTION|>--- conflicted
+++ resolved
@@ -1,13 +1,8 @@
 use image::{DynamicImage, ImageBuffer, LumaA};
 
-<<<<<<< HEAD
+/// Processes an image.
 pub fn process_img(img: DynamicImage) -> ImageBuffer<LumaA<u16>, Vec<u16>> {
     let img_gs = img.into_luma_alpha16();
-=======
-/// Processes an image.
-pub fn process_img(mut img: DynamicImage) -> DynamicImage {
-    img.invert();
->>>>>>> 476f50f8
 
     img_gs
 }