use image::{ImageBuffer, LumaA};

<<<<<<< HEAD
pub fn save_img(img: ImageBuffer<LumaA<u16>, Vec<u16>>) -> () {
=======
/// Saves an image.
pub fn save_img(img: DynamicImage) -> () {
>>>>>>> 476f50f8
    img.save("./out/out_img.png").unwrap();
}<|MERGE_RESOLUTION|>--- conflicted
+++ resolved
@@ -1,10 +1,6 @@
 use image::{ImageBuffer, LumaA};
 
-<<<<<<< HEAD
+/// Saves an image.
 pub fn save_img(img: ImageBuffer<LumaA<u16>, Vec<u16>>) -> () {
-=======
-/// Saves an image.
-pub fn save_img(img: DynamicImage) -> () {
->>>>>>> 476f50f8
     img.save("./out/out_img.png").unwrap();
 }